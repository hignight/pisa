--- conflicted
+++ resolved
@@ -29,13 +29,8 @@
 from scipy.constants import Julian_year
 
 
-<<<<<<< HEAD
 def get_event_rates(osc_flux_maps,aeff_service=None,livetime=None,nu_xsec_scale=None,
-                    nubar_xsec_scale=None,muon_scale=None,**kwargs):
-=======
-def get_event_rates(osc_flux_maps,aeff_service,livetime=None,nu_xsec_scale=None,
-                    nubar_xsec_scale=None,aeff_scale=None,**kwargs):
->>>>>>> 4be6663b
+                    nubar_xsec_scale=None, aeff_scale=None,muon_scale=None,**kwargs):
     '''
     Main function for this module, which returns the event rate maps
     for each flavor and interaction type, using true energy and zenith
@@ -56,10 +51,6 @@
 
     #Get effective area
     aeff_dict = aeff_service.get_aeff()
-<<<<<<< HEAD
-=======
-
->>>>>>> 4be6663b
     ebins, czbins = get_binning(osc_flux_maps)
 
     # apply the scaling for nu_xsec_scale and nubar_xsec_scale...
@@ -75,7 +66,10 @@
         for int_type in ['cc','nc']:
             event_rate = osc_flux_map*aeff_dict[flavour][int_type]*aeff_scale
 
-            scale = nubar_xsec_scale if 'bar' in flavour else nu_xsec_scale
+            if(muon_scale>0 and flavour=='muons'):
+              scale = 1.0 
+            else:
+              scale = nubar_xsec_scale if 'bar' in flavour else nu_xsec_scale
             event_rate *= (scale*livetime*Julian_year)
             int_type_dict[int_type] = {'map':event_rate,
                                        'ebins':ebins,
@@ -114,13 +108,10 @@
                         help='''Overall scale on nu xsec.''')
     parser.add_argument('--nubar_xsec_scale',type=float,default=1.0,
                         help='''Overall scale on nu_bar xsec.''')
-<<<<<<< HEAD
     parser.add_argument('--muon_scale',type=float,default=1.0,
                         help='''Overall scale on cosmic ray muon rate.''')
-=======
     parser.add_argument('--aeff_scale',type=float,default=1.0,
                         help='''Overall scale on aeff''')
->>>>>>> 4be6663b
     parser.add_argument('--parametric',action='store_true', default=False,
                         help='''Use parametrized effective areas instead of
                         extracting them from event data.''')
@@ -148,13 +139,7 @@
 
     event_rate_maps = get_event_rates(args.osc_flux_maps,aeff_service,args.livetime,
                                       args.nu_xsec_scale,args.nubar_xsec_scale,
-<<<<<<< HEAD
-                                      args.muon_scale)
-    
-=======
-                                      args.aeff_scale)
-
->>>>>>> 4be6663b
+                                      args.aeff_scale,args.muon_scale)
     logging.info("Saving output to: %s"%args.outfile)
     to_json(event_rate_maps,args.outfile)
 

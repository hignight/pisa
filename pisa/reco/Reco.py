--- conflicted
+++ resolved
@@ -158,11 +158,7 @@
     ebins, czbins = check_binning(args.event_rate_maps)
 
     logging.info("Defining RecoService...")
-<<<<<<< HEAD
-    reco_service = RecoServiceMC(ebins,czbins,simfile=args.weighted_aeff_file,muon_scale_serv=args.muon_scale)
-=======
-    reco_service = RecoServiceMC(ebins,czbins,reco_weight_file=args.weighted_aeff_file)
->>>>>>> 4be6663b
+    reco_service = RecoServiceMC(ebins,czbins,reco_weight_file=args.weighted_aeff_file,muon_scale_serv=args.muon_scale)
 
     event_rate_reco_maps = get_reco_maps(args.event_rate_maps,reco_service,args.muon_scale,args.e_reco_scale,
                                          args.cz_reco_scale)

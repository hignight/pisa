# Stage 4: Reconstruction

<<<<<<< HEAD
The purpose of this stage is to apply the detector resolution to 
the detected events by convertubg the events' _true_ energies and directions 
into the _reconstructed_ ones.

## Main module

The main module for this stage is `Reco.py`, which provides a function that takes a set of triggered event rate truth maps (output of `Aeff.py`) as input and produces a 
set of reconstructed templates of nue CC, numu CC, nutau CC, and NC 
events. Note that in this stage, the counts of neutrinos and corresponding  anti-neutrinos are summed.
=======
The purpose of this stage is to apply an assumed detector resolution to
the incoming flux to convert the events' "true" energies and directions
into the "reconstructed" ones.

## Main module

The main module for this stage is `Reco.py`, which takes a true,
triggered event rate file (output of `Aeff.py`) as input and produces a
set of reconstructed templates of nue CC, numu CC, nutau CC, and NC
events. Note that in this stage, the counts of neutrinos and corresponding
anti-neutrinos are summed.

### Parameters

* `event_rate_maps`: Event rate input file (`JSON`) with the following fields:
>>>>>>> 9a16e81d
```
def get_reco_maps(true_event_maps,reco_service=None,
                  e_reco_scale=None, cz_reco_scale=None, **kwargs)
```
<<<<<<< HEAD
### Parameters

* `event_rate_maps`: Event rate input dictionary with one map for each flavour and interaction type:

    ```
    {"nue": {'cc':{'czbins':[], 'ebins':[], 'map':[]},'nc':...},
     "numu": {...},
     "nutau": {...},
     "nue_bar": {...},
     "numu_bar": {...}, 
     "nutau_bar": {...} }
    ```
* `reco_service`: A _reconstruction service_ that provides resolution kernels for energy and cos(zenith) as a function of the true energy and cos(zenith). See below for a choice of services.
* `e_reco_scale`, `cz_reco_scale`: Scales the width of the energy  or cos(zenith) reco by a given factor. Currently only supported by the parametrized reconstruction service.
=======
* `mode`: Defines which service to use for the reconstruction. One of
 [`MC`, `param`, `stored`, `kde`]. Details below.
* Depending on the chosen reco mode, one of [`mc_file` (`HDF5`), `param_file` (`JSON`), `kernel_file` (`JSON`), `kde_file` (`HDF5`) ]
 has to be specified, providing the actual reco information.
* `e_reco_scale`, `cz_reco_scale`: Scales the width of the energy (zenith)
 reco by a given factor (default: 1.0). Currently only supported by the
 parametrized reconstruction service.
>>>>>>> 9a16e81d

### Output

This stage returns maps of reconstructed event counts for each _flavour_ and _interaction type_:

```
{"nue_cc": {'czbins':[], 'ebins':[], 'map':[]},
 "numu_cc": {...},
 "nutau_cc": {...},
 "nuall_nc": {...}}
```

## Services

<<<<<<< HEAD
### RecoServiceBase
The base service class `RecoServiceBase` contains the functions that actually apply the reconstruction kernels to the data, as 
well as sanity checks of the kernels. This method defined here are:

* `get_reco_kernels`: This method is called to construct the reco kernels, 
 i.e. a 4D histogram of true vs. reconstructed energy and cos(zenith). The order of the axis is
     1. true energy
     2. true cos(zenith)
     3. reconstructed energy
     4. reconstructed cos(zenith) 

    This method is individually implemented in the derived classes, since the way the reco kernels are generated depends on the reconstruction service. 
* `check_kernels`: Test whether the reco kernels have the correct shape
 to match the given input maps.
* `normalize_kernels`: Ensure that all kernels are normalized.
* `get_reco_maps(true_event_maps, recalculate=False, **kwargs)`: Apply the 
 reconstruction kernels to the "true" event histograms and return the 
 "reconstructed" histograms. If `recalculate` is `True`, call `recalculate_kernels` 
 before and pass `kwargs` to it (might be needed when scanning a systematic 
=======
The base service class `RecoServiceBase` contains everything that is
related to actually applying the reconstruction kernels to the data, as
well as sanity checks of the kernels. The methods common to all reco
services (which are all implemented here) are:

* `get_reco_kernels`: This method is called to construct the reco kernels,
 i.e. a 4D histogram of true (1st and 2nd axis) vs. reconstructed (3rd and
 4th axis) energy (1st and 3rd axis) and cos(zenith) (2nd and 4th axis).
 It is individually implemented in the derived classes, since the way the reco
 kernels are generated depends on the reco method.
* `check_kernels`: Test whether the reco kernels have the correct shape
 (see above).
* `normalize_kernels`: Ensure that all reco kernels are normalized.
* `get_reco_maps(true_event_maps, recalculate=False, **kwargs)`: Apply the
 reconstruction kernels to the "true" event histograms and return the
 "reconstructed" histograms. If `recalculate` is `True`, call `recalculate_kernels`
 before and pass `kwargs` to it (might be needed when scanning a systematic
>>>>>>> 9a16e81d
 parameter related to reconstruction).
* `recalculate_kernels(**kwargs)`: Call `get_reco_kernels` again, passing `kwargs`
 and do all necessary checks. If new kernels are corrupted, stick with the old ones.
* `store_kernels(filename)`: Store reconstruction kernels in `JSON` format
 to re-use them later.

The different derived reconstruction services (i.e. different implementations 
of `get_reco_kernels`) are:

### RecoServiceMC

Argument(s):
* `reco_mc_wt_file`: MC file in `HDF5` format containing data from all flavours for a 
 particular instumental geometry

Creates the 4D reco kernel (see above) from histogramming `simfile`.
Expects the file format to be:
```
{'nue': {
   'cc': {
     'true_energy': np.array,
     'true_coszen': np.array,
     'reco_energy': np.array,
     'reco_coszen': np.array
     },
   'nc': {...
     }
   },
 'nue_bar' {...},
 ...
}
```

### RecoServiceParam

Argument(s):
* `reco_param_file`: `JSON` file containing the parametrizations as strings defining 
 python lambda functions. `numpy` can be used as `np`, also `scipy.norm`.
* `e_reco_scale`, `cz_reco_scale`: `double`, scales the width of the energy (zenith) 
 reco by a given factor (default: 1.0).

Assumes all resolutions can be described by double gaussians whose parameters depend 
on the true neutrino energy. The input file should have the format
```
{'nue': {
   'cc': {
     'energy': {
       'loc1': 'lambda E: some_func(E)',
       'loc2': '...',
       'width1': '...',
       'width2': '...',
       'fraction': '...'
     },
     'coszen': {...}
   }
   'nc': {...
   }
 },
 'nue_bar' {...},
 ...
}
```
such that the `'lambda E: ...'` definitions can be read via `eval()`. The double 
gaussians then take the form
```
   F(E_true) = (1-fraction)*exp((E_true-loc1)^2/width1^2)
                 + fraction*exp((E_true-loc2)^2/width2^2
```
with `fraction`, `loc1`, `loc2`, `width1`, and `width2` all being functions of 
the true energy as defined in the parametrization file.

### RecoServiceKernelFile

Argument(s):
* `reco_kernel_file`: `JSON` file containing a previously calculated reconstruction 
 kernel as produced by the `store_kernels` method.

Loads the kernels from disk and uses them for reconstruction.

### RecoServiceKDE

Argument(s):
* `reco_kde_file`: `HDF5` file containing the raw distribution for all
  flavours for a particular instrument geometry.

Creates a 4D kernel in a similar way to the `param` method, except
that it does not assume anything about the shapes of the distribution,
and uses a Kernel Density Estimator to smooth the reconstruction kernel in
each energy,coszen bin.

Input file format:

```
{'nue': {
   'cc': {
     'true_energy': np.array,
     'true_coszen': np.array,
     'reco_energy': np.array,
     'reco_coszen': np.array
     },
   'nc': {...}
   },
 'nue_bar' {...},
 'numu': {...}
 ...
}
```

Often, the input file will have the same entries for <nu>/<nu_bar> to
combine statistics and because the physics is similar for these
interactions. If that is the case, the Service will identify the
common fields (in the `construct_KDEs` function) and calculate just
one KDE for each, rather than duplicating doing it once for <nu>, then
for <nubar> when in fact, they contain the same data.
<|MERGE_RESOLUTION|>--- conflicted
+++ resolved
@@ -1,6 +1,5 @@
 # Stage 4: Reconstruction
 
-<<<<<<< HEAD
 The purpose of this stage is to apply the detector resolution to 
 the detected events by convertubg the events' _true_ energies and directions 
 into the _reconstructed_ ones.
@@ -10,31 +9,14 @@
 The main module for this stage is `Reco.py`, which provides a function that takes a set of triggered event rate truth maps (output of `Aeff.py`) as input and produces a 
 set of reconstructed templates of nue CC, numu CC, nutau CC, and NC 
 events. Note that in this stage, the counts of neutrinos and corresponding  anti-neutrinos are summed.
-=======
-The purpose of this stage is to apply an assumed detector resolution to
-the incoming flux to convert the events' "true" energies and directions
-into the "reconstructed" ones.
-
-## Main module
-
-The main module for this stage is `Reco.py`, which takes a true,
-triggered event rate file (output of `Aeff.py`) as input and produces a
-set of reconstructed templates of nue CC, numu CC, nutau CC, and NC
-events. Note that in this stage, the counts of neutrinos and corresponding
-anti-neutrinos are summed.
 
 ### Parameters
-
-* `event_rate_maps`: Event rate input file (`JSON`) with the following fields:
->>>>>>> 9a16e81d
 ```
 def get_reco_maps(true_event_maps,reco_service=None,
                   e_reco_scale=None, cz_reco_scale=None, **kwargs)
 ```
-<<<<<<< HEAD
-### Parameters
 
-* `event_rate_maps`: Event rate input dictionary with one map for each flavour and interaction type:
+* `true_event_maps`: Event rate input dictionary with one map for each flavour and interaction type:
 
     ```
     {"nue": {'cc':{'czbins':[], 'ebins':[], 'map':[]},'nc':...},
@@ -45,16 +27,9 @@
      "nutau_bar": {...} }
     ```
 * `reco_service`: A _reconstruction service_ that provides resolution kernels for energy and cos(zenith) as a function of the true energy and cos(zenith). See below for a choice of services.
-* `e_reco_scale`, `cz_reco_scale`: Scales the width of the energy  or cos(zenith) reco by a given factor. Currently only supported by the parametrized reconstruction service.
-=======
-* `mode`: Defines which service to use for the reconstruction. One of
- [`MC`, `param`, `stored`, `kde`]. Details below.
-* Depending on the chosen reco mode, one of [`mc_file` (`HDF5`), `param_file` (`JSON`), `kernel_file` (`JSON`), `kde_file` (`HDF5`) ]
- has to be specified, providing the actual reco information.
-* `e_reco_scale`, `cz_reco_scale`: Scales the width of the energy (zenith)
- reco by a given factor (default: 1.0). Currently only supported by the
- parametrized reconstruction service.
->>>>>>> 9a16e81d
+
+* `e_reco_scale`, `cz_reco_scale`: Scales the width of the energy  or cos(zenith) reco by a given 
+factor. Currently only supported by the parametrized reconstruction service.
 
 ### Output
 
@@ -69,10 +44,11 @@
 
 ## Services
 
-<<<<<<< HEAD
 ### RecoServiceBase
 The base service class `RecoServiceBase` contains the functions that actually apply the reconstruction kernels to the data, as 
 well as sanity checks of the kernels. This method defined here are:
+
+* `get_norm_reco_kernels`: Wrapper around `get_reco_kernels` in the derived class, that checks it for sanity and normalizes the kernel.
 
 * `get_reco_kernels`: This method is called to construct the reco kernels, 
  i.e. a 4D histogram of true vs. reconstructed energy and cos(zenith). The order of the axis is
@@ -85,32 +61,6 @@
 * `check_kernels`: Test whether the reco kernels have the correct shape
  to match the given input maps.
 * `normalize_kernels`: Ensure that all kernels are normalized.
-* `get_reco_maps(true_event_maps, recalculate=False, **kwargs)`: Apply the 
- reconstruction kernels to the "true" event histograms and return the 
- "reconstructed" histograms. If `recalculate` is `True`, call `recalculate_kernels` 
- before and pass `kwargs` to it (might be needed when scanning a systematic 
-=======
-The base service class `RecoServiceBase` contains everything that is
-related to actually applying the reconstruction kernels to the data, as
-well as sanity checks of the kernels. The methods common to all reco
-services (which are all implemented here) are:
-
-* `get_reco_kernels`: This method is called to construct the reco kernels,
- i.e. a 4D histogram of true (1st and 2nd axis) vs. reconstructed (3rd and
- 4th axis) energy (1st and 3rd axis) and cos(zenith) (2nd and 4th axis).
- It is individually implemented in the derived classes, since the way the reco
- kernels are generated depends on the reco method.
-* `check_kernels`: Test whether the reco kernels have the correct shape
- (see above).
-* `normalize_kernels`: Ensure that all reco kernels are normalized.
-* `get_reco_maps(true_event_maps, recalculate=False, **kwargs)`: Apply the
- reconstruction kernels to the "true" event histograms and return the
- "reconstructed" histograms. If `recalculate` is `True`, call `recalculate_kernels`
- before and pass `kwargs` to it (might be needed when scanning a systematic
->>>>>>> 9a16e81d
- parameter related to reconstruction).
-* `recalculate_kernels(**kwargs)`: Call `get_reco_kernels` again, passing `kwargs`
- and do all necessary checks. If new kernels are corrupted, stick with the old ones.
 * `store_kernels(filename)`: Store reconstruction kernels in `JSON` format
  to re-use them later.
 
@@ -172,10 +122,7 @@
 ```
 such that the `'lambda E: ...'` definitions can be read via `eval()`. The double 
 gaussians then take the form
-```
-   F(E_true) = (1-fraction)*exp((E_true-loc1)^2/width1^2)
-                 + fraction*exp((E_true-loc2)^2/width2^2
-```
+![DoubleGauss](doublegauss.png)
 with `fraction`, `loc1`, `loc2`, `width1`, and `width2` all being functions of 
 the true energy as defined in the parametrization file.
 

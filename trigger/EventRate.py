#! /usr/bin/env python
#
# EventRate.py
#
# This module is the implementation of the stage2 analysis. The main
# purpose of stage2 is to combine the "oscillated Flux maps" with the
# weighted effective areas to create oscillated event rate maps,
# using the true information.
# 
# If desired, this will create a .json output file with the results of
# the current stage of processing.
#
# author: Timothy C. Arlen
#
#         tca3@psu.edu
#
# date:   April 8, 2014
#

import os,sys
import numpy as np
import logging
from argparse import ArgumentParser, RawTextHelpFormatter
from utils.utils import set_verbosity, check_binning, get_binning
from utils.jsons import from_json, to_json
from utils.proc import report_params, get_params, add_params
from AeffService import AeffServiceMC
from scipy.constants import Julian_year

<<<<<<< HEAD
def get_event_rates(osc_flux_maps,weighted_aeff_file=None,livetime=None,
                    nu_xsec_scale=None,nu_bar_xsec_scale=None,**kwargs):
=======
def get_event_rates(osc_flux_maps,aeff_service=None,livetime=None,nu_xsec_scale=None,
                    nubar_xsec_scale=None,**kwargs):
>>>>>>> cb6368b9
    '''
    Main function for this module, which returns the event rate maps
    for each flavor and interaction type, using true energy and zenith
    information. The content of each bin will be the weighted aeff
    multiplied by the oscillated flux, so that the returned dictionary
    will be of the form:
    {'nue': {'cc':map,'nc':map},
     'nue_bar': {'cc':map,'nc':map}, ...
     'nutau_bar': {'cc':map,'nc':map} }
    '''

    #Get parameters used here
    params = get_params()
    report_params(params,units = ['yrs','',''])

<<<<<<< HEAD
    logging.info("Defining aeff_service...")
    aeff_service = AeffServiceMC(ebins,czbins,weighted_aeff_file)
    aeff_dict = aeff_service.get_aeff()
=======
    #Initialize return dict
    event_rate_maps = {'params': add_params(params,osc_flux_maps['params'])}
>>>>>>> cb6368b9
    
    #Get effective area
    aeff_dict = aeff_service.get_aeff()

    ebins, czbins = get_binning(osc_flux_maps)

    # apply the scaling for nu_xsec_scale and nubar_xsec_scale...
    flavours = ['nue','numu','nutau','nue_bar','numu_bar','nutau_bar']
    for flavour in flavours:
        osc_flux_map = osc_flux_maps[flavour]['map']
        int_type_dict = {}
        for int_type in ['cc','nc']:
            event_rate = osc_flux_map*aeff_dict[flavour][int_type]*livetime*Julian_year
            int_type_dict[int_type] = {'map':event_rate,
                                       'ebins':ebins,
                                       'czbins':czbins}
            
            if int_type == 'cc' and flavour == 'numu':
                logging.info("Saving aeff to file...")
                numu_cc_aeff = {'map':   aeff_dict[flavour][int_type],
                                'ebins': ebins,
                                'czbins':czbins}
                to_json(numu_cc_aeff,'aeff_numu_cc.json',)
        event_rate_maps[flavour] = int_type_dict
        
    return event_rate_maps

if __name__ == '__main__':

    #Only show errors while parsing 
    set_verbosity(0)
    parser = ArgumentParser(description='Take an oscillated flux file '
                            'as input and write out a set of oscillated event counts. ',
                            formatter_class=RawTextHelpFormatter)
    parser.add_argument('osc_flux_maps',metavar='FLUX',type=from_json,
                        help='''JSON osc flux input file with the following parameters:
      {"nue": {'czbins':[], 'ebins':[], 'map':[]}, 
       "numu": {...},
       "nutau": {...},
       "nue_bar": {...},
       "numu_bar": {...},
       "nutau_bar": {...} }''')
    parser.add_argument('weighted_aeff_file',metavar='WEIGHTFILE',type=str,
                        help='''HDF5 File containing data from all flavours for a particular instumental geometry. 
Expects the file format to be:
      {
        'nue': {
           'cc': {
               'weighted_aeff': np.array,
               'true_energy': np.array,
               'true_coszen': np.array,
               'reco_energy': np.array,
               'reco_coszen': np.array
            },
            'nc': {...
             }
         },
         'nue_bar' {...},...
      } ''')
    parser.add_argument('--livetime',type=float,default=1.0,
                        help='''livetime in years to re-scale by.''')
    parser.add_argument('--nu_xsec_scale',type=float,default=1.0,
                        help='''Overall scale on nu xsec.''')
    parser.add_argument('--nubar_xsec_scale',type=float,default=1.0,
                        help='''Overall scale on nu_bar xsec.''')
    parser.add_argument('-o', '--outfile', dest='outfile', metavar='FILE', type=str,
                        action='store',default="event_rate.json",
                        help='''file to store the output''')
    parser.add_argument('-v', '--verbose', action='count', default=0,
                        help='''set verbosity level''')
    args = parser.parse_args()

    #Set verbosity level
    set_verbosity(args.verbose)

    #Check binning
    ebins, czbins = check_binning(args.osc_flux_maps)

    logging.info("Defining aeff_service...")
    aeff_service = AeffServiceMC(ebins,czbins,args.weighted_aeff_file)
    
    event_rate_maps = get_event_rates(args.osc_flux_maps,aeff_service,args.livetime,
                                      args.nu_xsec_scale,args.nubar_xsec_scale)
    
    logging.info("Saving output to: %s"%args.outfile)
    to_json(event_rate_maps,args.outfile)
    
    <|MERGE_RESOLUTION|>--- conflicted
+++ resolved
@@ -27,13 +27,9 @@
 from AeffService import AeffServiceMC
 from scipy.constants import Julian_year
 
-<<<<<<< HEAD
-def get_event_rates(osc_flux_maps,weighted_aeff_file=None,livetime=None,
-                    nu_xsec_scale=None,nu_bar_xsec_scale=None,**kwargs):
-=======
+
 def get_event_rates(osc_flux_maps,aeff_service=None,livetime=None,nu_xsec_scale=None,
                     nubar_xsec_scale=None,**kwargs):
->>>>>>> cb6368b9
     '''
     Main function for this module, which returns the event rate maps
     for each flavor and interaction type, using true energy and zenith
@@ -49,14 +45,8 @@
     params = get_params()
     report_params(params,units = ['yrs','',''])
 
-<<<<<<< HEAD
-    logging.info("Defining aeff_service...")
-    aeff_service = AeffServiceMC(ebins,czbins,weighted_aeff_file)
-    aeff_dict = aeff_service.get_aeff()
-=======
     #Initialize return dict
     event_rate_maps = {'params': add_params(params,osc_flux_maps['params'])}
->>>>>>> cb6368b9
     
     #Get effective area
     aeff_dict = aeff_service.get_aeff()
